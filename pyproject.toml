[build-system]
requires = ["setuptools"]
build-backend = "setuptools.build_meta"

[tool.setuptools.packages.find]
exclude=["*tests*", "*examples*", "*htmlcov*"]

[tool.setuptools.package-data]
static = ["hipposerve/web/static/*.svg", "hipposerve/web/templates/*.html"]

[project]
name = "hipposerve"
version = "0.0.1a7"
requires-python = ">=3.11"
dependencies = [
    "pydantic",
    "pydantic-settings",
    # 4.1.0 and above introduce a deprecation warning
    # that breaks the latest versions of asyncer.
    "anyio<4.1.0",
    "asyncer",
    "fastapi",
    "uvicorn",
    "beanie",
    "minio",
    "jinja2",
    "xxhash",
    "jinja-markdown",
    "typer",
    "httpx",
    "astropy",
    "pyjwt",
    "pwdlib[argon2]",
    "python-multipart",
    "loguru",
<<<<<<< HEAD
    "tqdm",
=======
    "textual[syntax]"
>>>>>>> e525db98
]

[project.optional-dependencies]
dev = [
    "pytest",
    "ruff",
    "testcontainers",
    "coverage",
    "pytest-cov",
    "pytest-asyncio",
    "pytest-xprocess"
]

[project.scripts]
henry = "hippoclient.cli:main"

[tool.ruff.lint]
extend-select = ["I"]

[tool.pytest.ini_options]
asyncio_mode = "auto"

[tool.coverage.run]
source = [
    "hipposerve",
    "hippoclient"
]
omit = [
    "hipposerve/web/*"
]<|MERGE_RESOLUTION|>--- conflicted
+++ resolved
@@ -33,11 +33,8 @@
     "pwdlib[argon2]",
     "python-multipart",
     "loguru",
-<<<<<<< HEAD
     "tqdm",
-=======
     "textual[syntax]"
->>>>>>> e525db98
 ]
 
 [project.optional-dependencies]
