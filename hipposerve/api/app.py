--- conflicted
+++ resolved
@@ -5,12 +5,8 @@
 from contextlib import asynccontextmanager
 
 from beanie import init_beanie
-<<<<<<< HEAD
-from fastapi import FastAPI
-=======
 from fastapi import FastAPI, Request
 from fastapi.responses import RedirectResponse
->>>>>>> 4c325f16
 from loguru import logger
 from motor.motor_asyncio import AsyncIOMotorClient
 from starlette.datastructures import URL
