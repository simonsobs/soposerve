--- conflicted
+++ resolved
@@ -6,7 +6,6 @@
 {% markdown %}
 {{ collection.description }}
 {% endmarkdown %}
-<<<<<<< HEAD
     <div>
         <h3>Products</h3>
         <table class="table table-sm border border-secondary-subtle shadow-sm" style="max-width: 800px;">
@@ -21,7 +20,7 @@
                 {% if collection.products | length > 0 %}
                     {% for product in collection.products %}
                     <tr class="small">
-                        <td><a href='../products/{{ product.id | e}}'>{{ product.name }}</a></td>
+                        <td><a href='{{ web_root }}/products/{{ product.id | e}}'>{{ product.name }}</a></td>
                         <td>{{ product.uploaded.strftime('%Y-%m-%d %H:%M:%S') }}</td>
                         <td>{{ product.version }}</td>
                     </tr>
@@ -82,7 +81,7 @@
                         data-bs-toggle="tooltip"
                         title="{{ parent_collections[index].name }}"
                     >
-                        <a href="../collections/{{parent_collections[index].id | e}}">{{parent_collections[index].name|truncate(11, True)}}</a>
+                        <a href="{{ web_root }}/collections/{{parent_collections[index].id | e}}">{{parent_collections[index].name|truncate(11, True)}}</a>
                     </text>
                 {% endfor %}
                 <path
@@ -143,7 +142,7 @@
                             data-bs-toggle="tooltip"
                             title="{{ child_collections[index].name }}"
                         >
-                            <a href="../collections/{{child_collections[index].id | e}}">{{child_collections[index].name|truncate(11, True)}}</a>
+                            <a href="{{ web_root }}/collections/{{child_collections[index].id | e}}">{{child_collections[index].name|truncate(11, True)}}</a>
                         </text>
                     {% endif %}
                 {% endfor %}
@@ -170,26 +169,6 @@
         </svg>
     </div>
     {% endif %}
-=======
-    <table class="table table-sm border border-secondary-subtle shadow-sm" style="max-width: 800px;">
-        <thead class="table-secondary">
-            <tr>
-                <th>Product</th>
-                <th>Uploaded</th>
-                <th>Version</th>
-            </tr>
-        </thead>
-        <tbody>
-            {% for product in collection.products %}
-            <tr class="small">
-                <td><a href='{{ web_root }}/products/{{ product.id | e}}'>{{ product.name }}</a></td>
-                <td>{{ product.uploaded.strftime('%Y-%m-%d %H:%M:%S') }}</td>
-                <td>{{ product.version }}</td>
-            </tr>
-            {% endfor %}
-        </tbody>
-    </table>
->>>>>>> e525db98
 </div>
 {% endblock %}
 
