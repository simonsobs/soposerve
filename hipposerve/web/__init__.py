--- conflicted
+++ resolved
@@ -6,19 +6,14 @@
       coverage metrics.
 """
 
-<<<<<<< HEAD
-from typing import Literal, get_args, get_origin
+
+from typing import Literal, get_args, get_origin, Annotated
 
 from beanie import PydanticObjectId
-from fastapi import APIRouter, Request
+from fastapi import  APIRouter, Depends, HTTPException, Request, status
 from fastapi.responses import HTMLResponse
-=======
-from typing import Annotated
 
 import httpx
-from beanie import PydanticObjectId
-from fastapi import APIRouter, Depends, HTTPException, Request, status
->>>>>>> 9fe73f4d
 
 # Consider: jinja2-fragments for integration with HTMX.
 from fastapi.responses import RedirectResponse
@@ -80,7 +75,7 @@
     )
 
 
-<<<<<<< HEAD
+
 @web_router.get("/search/results", response_class=HTMLResponse)
 async def search_results_view(
     request: Request, q: str = None, filter: str = "products"
@@ -158,7 +153,6 @@
     return templates.TemplateResponse(
         "search_metadata.html",
         {"request": request, "metadata": metadata_info},
-=======
 # --- Authentication ---
 
 
@@ -313,5 +307,4 @@
             "only_allow_github_login": SETTINGS.web_only_allow_github_login,
             "allow_github_login": SETTINGS.web_allow_github_login,
         },
->>>>>>> 9fe73f4d
     )